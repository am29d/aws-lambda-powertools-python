--- conflicted
+++ resolved
@@ -38,13 +38,8 @@
 ```python:title=app.py
 from aws_lambda_powertools.metrics import Metrics, MetricUnit
 
-<<<<<<< HEAD
-# POWERTOOLS_SERVICE_NAME defined
-metrics = Metrics() # highlight-line
-=======
 # POWERTOOLS_METRICS_NAMESPACE and POWERTOOLS_SERVICE_NAME defined
 metrics = Metrics() # highlight-line 
->>>>>>> 993e8e58
 
 # Explicit definition
 Metrics(namespace="ServerlessAirline", service="orders")  # creates a default dimension {"service": "orders"} under the namespace "ServerlessAirline"
